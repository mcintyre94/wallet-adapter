--- conflicted
+++ resolved
@@ -39,11 +39,7 @@
         run: pnpm install
 
       - name: Build packages
-<<<<<<< HEAD
-        run: pnpm build:release
-=======
         run: pnpm build:clean
->>>>>>> 2400a34e
 
       - name: Run tests
         run: pnpm test